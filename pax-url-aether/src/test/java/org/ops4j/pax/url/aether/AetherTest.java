/*
 * Copyright (C) 2010 Okidokiteam
 *
 * Licensed under the Apache License, Version 2.0 (the "License");
 * you may not use this file except in compliance with the License.
 * You may obtain a copy of the License at
 *
 *      http://www.apache.org/licenses/LICENSE-2.0
 *
 * Unless required by applicable law or agreed to in writing, software
 * distributed under the License is distributed on an "AS IS" BASIS,
 * WITHOUT WARRANTIES OR CONDITIONS OF ANY KIND, either express or implied.
 * See the License for the specific language governing permissions and
 * limitations under the License.
 */
package org.ops4j.pax.url.aether;

import java.io.File;
import java.io.IOException;
import java.net.URL;
import java.util.Arrays;
import org.junit.Test;
import org.slf4j.Logger;
import org.slf4j.LoggerFactory;
import org.sonatype.aether.collection.DependencyCollectionException;
import org.sonatype.aether.resolution.ArtifactResolutionException;
import org.ops4j.pax.url.aether.internal.AetherBasedResolver;
import org.ops4j.pax.url.maven.commons.MavenConfiguration;
import org.ops4j.pax.url.maven.commons.MavenConfigurationImpl;
import org.ops4j.pax.url.maven.commons.MavenRepositoryURL;
import org.ops4j.pax.url.maven.commons.MavenSettingsImpl;
import org.ops4j.util.property.PropertiesPropertyResolver;

/**
 * Simply playing with aether api.
 */
public class AetherTest {

    private static Logger LOG = LoggerFactory.getLogger( AetherTest.class );

    @Test
    public void resolveArtifact()
        throws DependencyCollectionException, ArtifactResolutionException, IOException
    {
        String[] repos = "http://repo1.maven.org/maven2/,http://scm.ops4j.org/repos/ops4j/projects/pax/runner-repository/,".split( "," );
<<<<<<< HEAD
        AetherBasedResolver aetherBasedResolver = new AetherBasedResolver( null, getCache(), Arrays.asList( repos ) );
=======
        AetherBasedResolver aetherBasedResolver = new AetherBasedResolver( getDummyConfig(), Arrays.asList( repos ) );
>>>>>>> 1b58338f
        aetherBasedResolver.resolve( "org.ops4j.pax.web", "pax-web-api", "jar", "0.7.2" ).close();
    }

    @Test
    public void resolveRangeBased()
        throws DependencyCollectionException, ArtifactResolutionException, IOException
    {
        String[] repos = "http://repo1.maven.org/maven2/,http://scm.ops4j.org/repos/ops4j/projects/pax/runner-repository/,".split( "," );
<<<<<<< HEAD
        AetherBasedResolver aetherBasedResolver = new AetherBasedResolver( null, getCache(), Arrays.asList( repos ) );
=======
        AetherBasedResolver aetherBasedResolver = new AetherBasedResolver( getDummyConfig(), Arrays.asList( repos ) );
>>>>>>> 1b58338f
        aetherBasedResolver.resolve( "org.ops4j.pax.web", "pax-web-api", "jar", "LATEST" ).close();
    }

    @Test
    public void resolveFakeRepo()
        throws DependencyCollectionException, ArtifactResolutionException, IOException
    {
        String[] repos = "http://repo1.maven.org/maven2/,http://scm.ops4j.org/repos/ops4j/projects/pax/runner-repository/,".split( "," );
<<<<<<< HEAD
        AetherBasedResolver aetherBasedResolver = new AetherBasedResolver( null, getCache(), Arrays.asList( repos ) );
=======
        AetherBasedResolver aetherBasedResolver = new AetherBasedResolver( getDummyConfig(), Arrays.asList( repos ) );
>>>>>>> 1b58338f
        aetherBasedResolver.resolve( "org.ops4j.pax.runner.profiles", "ds", "composite", "LATEST" ).close();
    }

    @Test
    public void testCachingOfRanges()
        throws DependencyCollectionException, ArtifactResolutionException, IOException
    {
        String[] repos = "http://repo1.maven.org/maven2/,http://scm.ops4j.org/repos/ops4j/projects/pax/runner-repository/,".split( "," );
<<<<<<< HEAD
        File cache = getCache();
        AetherBasedResolver aetherBasedResolver = new AetherBasedResolver( null, cache, Arrays.asList( repos ) );
=======

        MavenConfiguration config = getDummyConfig();
        
        AetherBasedResolver aetherBasedResolver = new AetherBasedResolver( config, Arrays.asList( repos ) );
>>>>>>> 1b58338f
        aetherBasedResolver.resolve( "org.ops4j.pax.web", "pax-web-api", "jar", "LATEST" ).close();

        // now again:
        // no repo
<<<<<<< HEAD
        aetherBasedResolver = new AetherBasedResolver( null, cache, Arrays.asList( "" ) );
=======
        aetherBasedResolver = new AetherBasedResolver( config, Arrays.asList( "" ) );
>>>>>>> 1b58338f
        aetherBasedResolver.resolve( "org.ops4j.pax.web", "pax-web-api", "jar", "LATEST" ).close();
    }

    private File getCache()
        throws IOException
    {
        File base = new File( "target" );
        base.mkdir();
        File f = File.createTempFile( "aethertest", ".dir", base );
        f.delete();
        f.mkdirs();
        LOG.info( "Caching" + " to " + f.getAbsolutePath() );
        return f;
    }

    private MavenConfiguration getDummyConfig()
        throws IOException
    {
        final MavenRepositoryURL localPath = new MavenRepositoryURL( getCache().toURI().toASCIIString() );
        return new MavenConfigurationImpl( new PropertiesPropertyResolver( System.getProperties() ), ServiceConstants.PID ) {
            @Override
            public MavenRepositoryURL getLocalRepository()
            {
                return localPath;
            }
        };
    }
}
<|MERGE_RESOLUTION|>--- conflicted
+++ resolved
@@ -43,11 +43,7 @@
         throws DependencyCollectionException, ArtifactResolutionException, IOException
     {
         String[] repos = "http://repo1.maven.org/maven2/,http://scm.ops4j.org/repos/ops4j/projects/pax/runner-repository/,".split( "," );
-<<<<<<< HEAD
-        AetherBasedResolver aetherBasedResolver = new AetherBasedResolver( null, getCache(), Arrays.asList( repos ) );
-=======
         AetherBasedResolver aetherBasedResolver = new AetherBasedResolver( getDummyConfig(), Arrays.asList( repos ) );
->>>>>>> 1b58338f
         aetherBasedResolver.resolve( "org.ops4j.pax.web", "pax-web-api", "jar", "0.7.2" ).close();
     }
 
@@ -56,11 +52,7 @@
         throws DependencyCollectionException, ArtifactResolutionException, IOException
     {
         String[] repos = "http://repo1.maven.org/maven2/,http://scm.ops4j.org/repos/ops4j/projects/pax/runner-repository/,".split( "," );
-<<<<<<< HEAD
-        AetherBasedResolver aetherBasedResolver = new AetherBasedResolver( null, getCache(), Arrays.asList( repos ) );
-=======
         AetherBasedResolver aetherBasedResolver = new AetherBasedResolver( getDummyConfig(), Arrays.asList( repos ) );
->>>>>>> 1b58338f
         aetherBasedResolver.resolve( "org.ops4j.pax.web", "pax-web-api", "jar", "LATEST" ).close();
     }
 
@@ -69,11 +61,7 @@
         throws DependencyCollectionException, ArtifactResolutionException, IOException
     {
         String[] repos = "http://repo1.maven.org/maven2/,http://scm.ops4j.org/repos/ops4j/projects/pax/runner-repository/,".split( "," );
-<<<<<<< HEAD
-        AetherBasedResolver aetherBasedResolver = new AetherBasedResolver( null, getCache(), Arrays.asList( repos ) );
-=======
         AetherBasedResolver aetherBasedResolver = new AetherBasedResolver( getDummyConfig(), Arrays.asList( repos ) );
->>>>>>> 1b58338f
         aetherBasedResolver.resolve( "org.ops4j.pax.runner.profiles", "ds", "composite", "LATEST" ).close();
     }
 
@@ -82,24 +70,15 @@
         throws DependencyCollectionException, ArtifactResolutionException, IOException
     {
         String[] repos = "http://repo1.maven.org/maven2/,http://scm.ops4j.org/repos/ops4j/projects/pax/runner-repository/,".split( "," );
-<<<<<<< HEAD
-        File cache = getCache();
-        AetherBasedResolver aetherBasedResolver = new AetherBasedResolver( null, cache, Arrays.asList( repos ) );
-=======
 
         MavenConfiguration config = getDummyConfig();
         
         AetherBasedResolver aetherBasedResolver = new AetherBasedResolver( config, Arrays.asList( repos ) );
->>>>>>> 1b58338f
         aetherBasedResolver.resolve( "org.ops4j.pax.web", "pax-web-api", "jar", "LATEST" ).close();
 
         // now again:
         // no repo
-<<<<<<< HEAD
-        aetherBasedResolver = new AetherBasedResolver( null, cache, Arrays.asList( "" ) );
-=======
         aetherBasedResolver = new AetherBasedResolver( config, Arrays.asList( "" ) );
->>>>>>> 1b58338f
         aetherBasedResolver.resolve( "org.ops4j.pax.web", "pax-web-api", "jar", "LATEST" ).close();
     }
 
